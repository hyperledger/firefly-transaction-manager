// Copyright © 2023 Kaleido, Inc.
//
// SPDX-License-Identifier: Apache-2.0
//
// Licensed under the Apache License, Version 2.0 (the "License");
// you may not use this file except in compliance with the License.
// You may obtain a copy of the License at
//
//     http://www.apache.org/licenses/LICENSE-2.0
//
// Unless required by applicable law or agreed to in writing, software
// distributed under the License is distributed on an "AS IS" BASIS,
// WITHOUT WARRANTIES OR CONDITIONS OF ANY KIND, either express or implied.
// See the License for the specific language governing permissions and
// limitations under the License.

package confirmations

import (
	"context"
	"fmt"
	"sort"
	"sync"
	"time"

	"github.com/hyperledger/firefly-common/pkg/config"
	"github.com/hyperledger/firefly-common/pkg/fftypes"
	"github.com/hyperledger/firefly-common/pkg/i18n"
	"github.com/hyperledger/firefly-common/pkg/log"
	"github.com/hyperledger/firefly-transaction-manager/internal/tmconfig"
	"github.com/hyperledger/firefly-transaction-manager/internal/tmmsgs"
	"github.com/hyperledger/firefly-transaction-manager/pkg/apitypes"
	"github.com/hyperledger/firefly-transaction-manager/pkg/ffcapi"
)

// Manager listens to the blocks on the chain, and attributes confirmations to
// pending events. Once those events meet a threshold they are considered final and
// dispatched to the relevant listener.
type Manager interface {
	Notify(n *Notification) error
	Start()
	Stop()
	NewBlockHashes() chan<- *ffcapi.BlockHashEvent
	CheckInFlight(listenerID *fftypes.UUID) bool
}

type NotificationType int

const (
	NewEventLog NotificationType = iota
	RemovedEventLog
	NewTransaction
	RemovedTransaction
	ListenerRemoved
)

type Notification struct {
	NotificationType NotificationType
	Event            *EventInfo
	Transaction      *TransactionInfo
	RemovedListener  *RemovedListenerInfo
}

type EventInfo struct {
	ID        *ffcapi.EventID
	Confirmed func(ctx context.Context, confirmations []apitypes.BlockInfo)
}

type TransactionInfo struct {
	TransactionHash string
	Receipt         func(ctx context.Context, receipt *ffcapi.TransactionReceiptResponse)
	Confirmed       func(ctx context.Context, confirmations []apitypes.BlockInfo)
}

type RemovedListenerInfo struct {
	ListenerID *fftypes.UUID
	Completed  chan struct{}
}

type blockConfirmationManager struct {
	baseContext           context.Context
	ctx                   context.Context
	cancelFunc            func()
	newBlockHashes        chan *ffcapi.BlockHashEvent
	connector             ffcapi.API
	blockListenerStale    bool
	requiredConfirmations int
	staleReceiptTimeout   time.Duration
	bcmNotifications      chan *Notification
	highestBlockSeen      uint64
	pending               map[string]*pendingItem
	pendingMux            sync.Mutex
	staleReceipts         map[string]bool
	done                  chan struct{}
}

func NewBlockConfirmationManager(baseContext context.Context, connector ffcapi.API, desc string) Manager {
	bcm := &blockConfirmationManager{
		baseContext:           baseContext,
		connector:             connector,
		blockListenerStale:    true,
		requiredConfirmations: config.GetInt(tmconfig.ConfirmationsRequired),
		staleReceiptTimeout:   config.GetDuration(tmconfig.ConfirmationsStaleReceiptTimeout),
		bcmNotifications:      make(chan *Notification, config.GetInt(tmconfig.ConfirmationsNotificationQueueLength)),
		pending:               make(map[string]*pendingItem),
		staleReceipts:         make(map[string]bool),
		newBlockHashes:        make(chan *ffcapi.BlockHashEvent, config.GetInt(tmconfig.ConfirmationsBlockQueueLength)),
	}
	bcm.ctx, bcm.cancelFunc = context.WithCancel(baseContext)
	// add a log context for this specific confirmation manager (as there are many within the )
	bcm.ctx = log.WithLogField(bcm.ctx, "role", fmt.Sprintf("confirmations_%s", desc))
	return bcm
}

type pendingType int

const (
	pendingTypeEvent pendingType = iota
	pendingTypeTransaction
)

// pendingItem could be a specific event that has been detected, but not confirmed yet.
// Or it could be a transaction
type pendingItem struct {
	pType             pendingType
	added             time.Time
	confirmations     []*apitypes.BlockInfo
	lastReceiptCheck  time.Time
	receiptCallback   func(ctx context.Context, receipt *ffcapi.TransactionReceiptResponse)
	confirmedCallback func(ctx context.Context, confirmations []apitypes.BlockInfo)
	transactionHash   string
	blockHash         string        // can be notified of changes to this for receipts
	blockNumber       uint64        // known at creation time for event logs
	transactionIndex  uint64        // known at creation time for event logs
	logIndex          uint64        // events only
	listenerID        *fftypes.UUID // events only
}

func pendingKeyForTX(txHash string) string {
	return fmt.Sprintf("TX:th=%s", txHash)
}

func (pi *pendingItem) getKey() string {
	switch pi.pType {
	case pendingTypeEvent:
		// For events they are identified by their hash, blockNumber, transactionIndex and logIndex
		// If any of those change, it's a new new event - and as such we should get informed of it separately by the blockchain connector.
		return fmt.Sprintf("Event:%.12d/%.6d/%.6d,l=%s,th=%s,bh=%s", pi.blockNumber, pi.transactionIndex, pi.logIndex, pi.listenerID, pi.transactionHash, pi.blockHash)
	case pendingTypeTransaction:
		// For transactions, it's simply the transaction hash that identifies it. It can go into any block
		return pendingKeyForTX(pi.transactionHash)
	default:
		panic("invalid pending item type")
	}
}

func (pi *pendingItem) copyConfirmations() []apitypes.BlockInfo {
<<<<<<< HEAD
	biCopy := make([]apitypes.BlockInfo, len(pi.confirmations))
	for i, c := range pi.confirmations {
		biCopy[i] = apitypes.BlockInfo{
=======
	cCopy := make([]apitypes.BlockInfo, len(pi.confirmations))
	for i, c := range pi.confirmations {
		cCopy[i] = apitypes.BlockInfo{
>>>>>>> 80ae4889
			BlockNumber: c.BlockNumber,
			BlockHash:   c.BlockHash,
			ParentHash:  c.ParentHash,
			// Don't include transaction hash array
		}
	}
<<<<<<< HEAD
	return biCopy
=======
	return cCopy
>>>>>>> 80ae4889
}

func (n *Notification) eventPendingItem() *pendingItem {
	return &pendingItem{
		pType:             pendingTypeEvent,
		listenerID:        n.Event.ID.ListenerID,
		blockNumber:       n.Event.ID.BlockNumber.Uint64(),
		blockHash:         n.Event.ID.BlockHash,
		transactionHash:   n.Event.ID.TransactionHash,
		transactionIndex:  n.Event.ID.TransactionIndex.Uint64(),
		logIndex:          n.Event.ID.LogIndex.Uint64(),
		confirmedCallback: n.Event.Confirmed,
	}
}

func (n *Notification) transactionPendingItem() *pendingItem {
	return &pendingItem{
		pType:             pendingTypeTransaction,
		lastReceiptCheck:  time.Now(),
		transactionHash:   n.Transaction.TransactionHash,
		receiptCallback:   n.Transaction.Receipt,
		confirmedCallback: n.Transaction.Confirmed,
	}
}

type pendingItems []*pendingItem

func (pi pendingItems) Len() int      { return len(pi) }
func (pi pendingItems) Swap(i, j int) { pi[i], pi[j] = pi[j], pi[i] }
func (pi pendingItems) Less(i, j int) bool {
	// At the point we emit the confirmations, we ensure to sort them by:
	// - Block number
	// - Transaction index within the block
	// - Log index within the transaction (only for events)
	return pi[i].blockNumber < pi[j].blockNumber ||
		(pi[i].blockNumber == pi[j].blockNumber && (pi[i].transactionIndex < pi[j].transactionIndex ||
			(pi[i].transactionIndex == pi[j].transactionIndex && pi[i].logIndex < pi[j].logIndex)))
}

type blockState struct {
	bcm       *blockConfirmationManager
	blocks    map[uint64]*apitypes.BlockInfo
	lowestNil uint64
}

func (bcm *blockConfirmationManager) Start() {
	bcm.done = make(chan struct{})
	go bcm.confirmationsListener()
}

func (bcm *blockConfirmationManager) Stop() {
	if bcm.done != nil {
		bcm.cancelFunc()
		<-bcm.done
		bcm.done = nil
		// Reset context ready for restart
		bcm.ctx, bcm.cancelFunc = context.WithCancel(bcm.baseContext)
	}
}

func (bcm *blockConfirmationManager) NewBlockHashes() chan<- *ffcapi.BlockHashEvent {
	return bcm.newBlockHashes
}

// Notify is used to notify the confirmation manager of detection of a new logEntry addition or removal
func (bcm *blockConfirmationManager) Notify(n *Notification) error {
	switch n.NotificationType {
	case NewEventLog, RemovedEventLog:
		if n.Event == nil || n.Event.ID.ListenerID == nil || n.Event.ID.TransactionHash == "" || n.Event.ID.BlockHash == "" {
			return i18n.NewError(bcm.ctx, tmmsgs.MsgInvalidConfirmationRequest, n)
		}
	case NewTransaction, RemovedTransaction:
		if n.Transaction == nil || n.Transaction.TransactionHash == "" {
			return i18n.NewError(bcm.ctx, tmmsgs.MsgInvalidConfirmationRequest, n)
		}
	case ListenerRemoved:
		if n.RemovedListener == nil || n.RemovedListener.Completed == nil {
			return i18n.NewError(bcm.ctx, tmmsgs.MsgInvalidConfirmationRequest, n)
		}
	}
	select {
	case bcm.bcmNotifications <- n:
	case <-bcm.ctx.Done():
		log.L(bcm.ctx).Debugf("Shut down while queuing notification")
		return nil
	}
	return nil
}

func (bcm *blockConfirmationManager) CheckInFlight(listenerID *fftypes.UUID) bool {
	bcm.pendingMux.Lock()
	defer bcm.pendingMux.Unlock()
	for _, p := range bcm.pending {
		if listenerID.Equals(p.listenerID) {
			return true
		}
	}
	return false
}

func (bcm *blockConfirmationManager) getBlockByHash(blockHash string) (*apitypes.BlockInfo, error) {
	res, reason, err := bcm.connector.BlockInfoByHash(bcm.ctx, &ffcapi.BlockInfoByHashRequest{
		BlockHash: blockHash,
	})
	if err != nil {
		if reason == ffcapi.ErrorReasonNotFound {
			return nil, nil
		}
		return nil, err
	}
	blockInfo := transformBlockInfo(&res.BlockInfo)
	log.L(bcm.ctx).Debugf("Downloaded block header by hash: %d / %s parent=%s", blockInfo.BlockNumber, blockInfo.BlockHash, blockInfo.ParentHash)

	return blockInfo, nil
}

func (bcm *blockConfirmationManager) getBlockByNumber(blockNumber uint64, expectedParentHash string) (*apitypes.BlockInfo, error) {
	res, reason, err := bcm.connector.BlockInfoByNumber(bcm.ctx, &ffcapi.BlockInfoByNumberRequest{
		BlockNumber:        fftypes.NewFFBigInt(int64(blockNumber)),
		ExpectedParentHash: expectedParentHash,
	})
	if err != nil {
		if reason == ffcapi.ErrorReasonNotFound {
			return nil, nil
		}
		return nil, err
	}
	blockInfo := transformBlockInfo(&res.BlockInfo)
	log.L(bcm.ctx).Debugf("Downloaded block header by number: %d / %s parent=%s", blockInfo.BlockNumber, blockInfo.BlockHash, blockInfo.ParentHash)
	return blockInfo, nil
}

func transformBlockInfo(res *ffcapi.BlockInfo) *apitypes.BlockInfo {
	return &apitypes.BlockInfo{
		BlockNumber:       fftypes.FFuint64(res.BlockNumber.Uint64()),
		BlockHash:         res.BlockHash,
		ParentHash:        res.ParentHash,
		TransactionHashes: res.TransactionHashes,
	}
}

func (bcm *blockConfirmationManager) confirmationsListener() {
	defer close(bcm.done)
	notifications := make([]*Notification, 0)
	blockHashes := make([]string, 0)
	for {
		select {
		case bhe := <-bcm.newBlockHashes:
			if bhe.GapPotential {
				bcm.blockListenerStale = true
			}
			blockHashes = append(blockHashes, bhe.BlockHashes...)
		case <-bcm.ctx.Done():
			log.L(bcm.ctx).Debugf("Block confirmation listener stopping")
			return
		case notification := <-bcm.bcmNotifications:
			if notification.NotificationType == ListenerRemoved {
				// Handle listener notifications immediately
				bcm.listenerRemoved(notification)
			} else {
				// Defer until after we've got new logs
				notifications = append(notifications, notification)
			}
		}

		// Each time round the loop we need to have a consistent view of the chain.
		// This view must not add later blocks (by number) in, or change the hash of blocks,
		// otherwise we could potentially deliver things out of order.
		blocks := bcm.newBlockState()

		if bcm.blockListenerStale {
			if err := bcm.walkChain(blocks); err != nil {
				log.L(bcm.ctx).Errorf("Failed to create walk chain after restoring blockListener: %s", err)
				continue
			}
			bcm.blockListenerStale = false
		}

		// Process each new block
		bcm.processBlockHashes(blockHashes)
		// Truncate the block hashes now we've processed them
		blockHashes = blockHashes[:0]

		// Process any new notifications - we do this at the end, so it can benefit
		// from knowing the latest highestBlockSeen
		if err := bcm.processNotifications(notifications, blocks); err != nil {
			log.L(bcm.ctx).Errorf("Failed processing notifications: %s", err)
			continue
		}
		// Clear the notifications array now we've processed them (we keep the slice memory)
		notifications = notifications[:0]

		// Mark receipts stale after duration
		bcm.staleReceiptCheck()

		// Perform any receipt checks required, due to new notifications, previously failed
		// receipt checks, or processing block headers
		for pendingKey := range bcm.staleReceipts {
			if pending, ok := bcm.pending[pendingKey]; ok {
				bcm.checkReceipt(pending, blocks)
			}
		}

	}

}

func (bcm *blockConfirmationManager) staleReceiptCheck() {
	now := time.Now()
	for _, pending := range bcm.pending {
		if pending.pType == pendingTypeTransaction && now.Sub(pending.lastReceiptCheck) > bcm.staleReceiptTimeout {
			pendingKey := pending.getKey()
			log.L(bcm.ctx).Infof("Marking receipt check stale for %s", pendingKey)
			bcm.staleReceipts[pendingKey] = true
		}
	}
}

func (bcm *blockConfirmationManager) processNotifications(notifications []*Notification, blocks *blockState) error {

	for _, n := range notifications {
		switch n.NotificationType {
		case NewEventLog:
			newItem := n.eventPendingItem()
			bcm.addOrReplaceItem(newItem)
			if err := bcm.walkChainForItem(newItem, blocks); err != nil {
				return err
			}
		case NewTransaction:
			newItem := n.transactionPendingItem()
			bcm.addOrReplaceItem(newItem)
			bcm.staleReceipts[newItem.getKey()] = true
		case RemovedEventLog:
			bcm.removeItem(n.eventPendingItem().getKey(), true)
		case RemovedTransaction:
			bcm.removeItem(n.transactionPendingItem().getKey(), true)
		default:
			// Note that streamStopped is handled in the polling loop directly
			log.L(bcm.ctx).Warnf("Unexpected notification type: %d", n.NotificationType)
		}
	}

	return nil
}

func (bcm *blockConfirmationManager) checkReceipt(pending *pendingItem, blocks *blockState) {
	res, reason, err := bcm.connector.TransactionReceipt(bcm.ctx, &ffcapi.TransactionReceiptRequest{
		TransactionHash: pending.transactionHash,
	})

	if err != nil {
		if reason == ffcapi.ErrorReasonNotFound {
			log.L(bcm.ctx).Debugf("Receipt for transaction %s not yet available", pending.transactionHash)
		} else {
			// We need to keep checking this receipt until we've got a good return code
			log.L(bcm.ctx).Debugf("Failed to query receipt for transaction %s: %s", pending.transactionHash, err)
			return
		}
	} else {
		pending.blockNumber = res.BlockNumber.Uint64()
		pending.blockHash = res.BlockHash
		log.L(bcm.ctx).Infof("Receipt for transaction %s downloaded. BlockNumber=%d BlockHash=%s", pending.transactionHash, pending.blockNumber, pending.blockHash)
		// Notify of the receipt
		if pending.receiptCallback != nil {
			pending.receiptCallback(bcm.ctx, res)
		}

		if bcm.requiredConfirmations == 0 {
			bcm.dispatchConfirmed(pending)
		} else {
			// Need to walk the chain for this new receipt
			if err = bcm.walkChainForItem(pending, blocks); err != nil {
				log.L(bcm.ctx).Debugf("Failed to walk chain for transaction %s: %s", pending.transactionHash, err)
				return
			}
		}
	}
	// No need to keep polling - either we now have a receipt, or normal block header monitoring will pick this one up
	delete(bcm.staleReceipts, pending.getKey())
}

// listenerRemoved removes all pending work for a given listener, and notifies once done
func (bcm *blockConfirmationManager) listenerRemoved(notification *Notification) {
	bcm.pendingMux.Lock()
	defer bcm.pendingMux.Unlock()
	for pendingKey, pending := range bcm.pending {
		if notification.RemovedListener.ListenerID.Equals(pending.listenerID) {
			delete(bcm.pending, pendingKey)
		}
	}
	close(notification.RemovedListener.Completed)
}

// addEvent is called by the goroutine on receipt of a new event/transaction notification
func (bcm *blockConfirmationManager) addOrReplaceItem(pending *pendingItem) {
	bcm.pendingMux.Lock()
	defer bcm.pendingMux.Unlock()
	pending.added = time.Now()
	pending.confirmations = make([]*apitypes.BlockInfo, 0, bcm.requiredConfirmations)
	pendingKey := pending.getKey()
	bcm.pending[pendingKey] = pending
	log.L(bcm.ctx).Infof("Added pending item %s", pendingKey)
}

// removeEvent is called by the goroutine on receipt of a remove event notification
func (bcm *blockConfirmationManager) removeItem(pendingKey string, stale bool) {
	bcm.pendingMux.Lock()
	defer bcm.pendingMux.Unlock()
	log.L(bcm.ctx).Debugf("Removing pending item %s (stale=%t)", pendingKey, stale)
	delete(bcm.pending, pendingKey)
	delete(bcm.staleReceipts, pendingKey)
}

func (bcm *blockConfirmationManager) processBlockHashes(blockHashes []string) {
	if len(blockHashes) > 0 {
		log.L(bcm.ctx).Debugf("New block notifications %v", blockHashes)
	}

	for _, blockHash := range blockHashes {
		// Get the block header
		block, err := bcm.getBlockByHash(blockHash)
		if err != nil || block == nil {
			log.L(bcm.ctx).Errorf("Failed to retrieve block %s: %v", blockHash, err)
			continue
		}

		// Process the block for confirmations
		bcm.processBlock(block)

		// Update the highest block (used for efficiency in chain walks)
		if block.BlockNumber.Uint64() > bcm.highestBlockSeen {
			bcm.highestBlockSeen = block.BlockNumber.Uint64()
		}
	}
}

func (bcm *blockConfirmationManager) processBlock(block *apitypes.BlockInfo) {

	// For any transactions in the block that are known to us, we need to mark them
	// stale to go query the receipt
	l := log.L(bcm.ctx)
	l.Debugf("Transactions mined in block %d / %s: %v", block.BlockNumber, block.BlockHash, block.TransactionHashes)
	bcm.pendingMux.Lock()
	for _, txHash := range block.TransactionHashes {
		txKey := pendingKeyForTX(txHash)
		if pending, ok := bcm.pending[txKey]; ok {
			if pending.blockHash != block.BlockHash {
				l.Infof("Detected transaction %s added to block %d / %s - receipt check scheduled", txHash, block.BlockNumber, block.BlockHash)
				bcm.staleReceipts[txKey] = true
			}
		}
	}
	bcm.pendingMux.Unlock()

	// Go through all the events, adding in the confirmations, and popping any out
	// that have reached their threshold. Then drop the log before logging/processing them.
	blockNumber := block.BlockNumber.Uint64()
	var confirmed pendingItems
	for pendingKey, pending := range bcm.pending {
		if pending.blockHash != "" {

			// The block might appear at any point in the confirmation list
			expectedParentHash := pending.blockHash
			expectedBlockNumber := pending.blockNumber + 1
			for i := 0; i < (len(pending.confirmations) + 1); i++ {
				l.Tracef("Comparing block number=%d parent=%s to %d / %s for %s", blockNumber, block.ParentHash, expectedBlockNumber, expectedParentHash, pendingKey)
				if block.ParentHash == expectedParentHash && blockNumber == expectedBlockNumber {
					pending.confirmations = append(pending.confirmations[0:i], block)
					l.Infof("Confirmation %d at block %d / %s item=%s",
						len(pending.confirmations), block.BlockNumber, block.BlockHash, pending.getKey())
					break
				}
				if i < len(pending.confirmations) {
					expectedParentHash = pending.confirmations[i].BlockHash
				}
				expectedBlockNumber++
			}
			if len(pending.confirmations) >= bcm.requiredConfirmations {
				confirmed = append(confirmed, pending)
			}

		}
	}

	// Sort the events to dispatch them in the correct order
	sort.Sort(confirmed)
	for _, c := range confirmed {
		bcm.dispatchConfirmed(c)
	}

}

// dispatchConfirmed drive the event stream for any events that are confirmed, and prunes the state
func (bcm *blockConfirmationManager) dispatchConfirmed(item *pendingItem) {
	pendingKey := item.getKey()
	bcm.removeItem(pendingKey, false)

	log.L(bcm.ctx).Infof("Confirmed with %d confirmations event=%s", len(item.confirmations), pendingKey)
	item.confirmedCallback(bcm.ctx, item.copyConfirmations() /* a safe copy outside of our cache */)
}

// walkChain goes through each event and sees whether it's valid,
// purging any stale confirmations - or whole events if the blockListener is invalid
// We do this each time our blockListener is invalidated
func (bcm *blockConfirmationManager) walkChain(blocks *blockState) error {

	// Grab a copy of all the pending in order
	bcm.pendingMux.Lock()
	pendingItems := make(pendingItems, 0, len(bcm.pending))
	for _, pending := range bcm.pending {
		pendingItems = append(pendingItems, pending)
	}
	bcm.pendingMux.Unlock()
	sort.Sort(pendingItems)

	// Go through them in order, as we must deliver them in the order on the chain.
	// For the same reason we use a map _including misses_ of blocks:
	// Without this map we could deliver out of order:
	//  If a new block were to be mined+detected while we were traversing a long list,
	//  then only walking the chain for later events in the list would find the block.
	//  This means those later events would be delivered, but the earlier ones would not.
	for _, pending := range pendingItems {
		if err := bcm.walkChainForItem(pending, blocks); err != nil {
			return err
		}
	}

	return nil

}

func (bcm *blockConfirmationManager) newBlockState() *blockState {
	return &blockState{
		bcm:    bcm,
		blocks: make(map[uint64]*apitypes.BlockInfo),
	}
}

func (bs *blockState) getByNumber(blockNumber uint64, expectedParentHash string) (*apitypes.BlockInfo, error) {
	// blockState gives a consistent view of the chain throughout a cycle, where we perform a carefully ordered
	// set of actions against our pending items.
	// - We never return newer blocks after a query has been made that found a nil result at a lower block number
	// - We never change the hash of a block
	// If these changes happen during a cycle, we will pick them up on the next cycle rather than risk out-of-order
	// delivery of events by detecting them half way through.
	if bs.lowestNil > 0 && blockNumber >= bs.lowestNil {
		log.L(bs.bcm.ctx).Debugf("Block %d is after chain head (cached)", blockNumber)
		return nil, nil
	}
	block := bs.blocks[blockNumber]
	if block != nil {
		return block, nil
	}
	block, err := bs.bcm.getBlockByNumber(blockNumber, expectedParentHash)
	if err != nil {
		return nil, err
	}
	if block == nil {
		if bs.lowestNil == 0 || blockNumber <= bs.lowestNil {
			log.L(bs.bcm.ctx).Debugf("Block %d is after chain head", blockNumber)
			bs.lowestNil = blockNumber
		}
		return nil, nil
	}
	bs.blocks[blockNumber] = block
	return block, nil
}

func (bcm *blockConfirmationManager) walkChainForItem(pending *pendingItem, blocks *blockState) (err error) {

	if pending.blockHash == "" {
		// This is a transaction that we don't yet have the receipt for
		log.L(bcm.ctx).Debugf("Transaction %s still awaiting receipt", pending.transactionHash)
		return nil
	}

	pendingKey := pending.getKey()

	blockNumber := pending.blockNumber + 1
	expectedParentHash := pending.blockHash
	pending.confirmations = pending.confirmations[:0]
	for {
		// No point in walking past the highest block we've seen via the notifier
		if bcm.highestBlockSeen > 0 && blockNumber > bcm.highestBlockSeen {
			log.L(bcm.ctx).Debugf("Waiting for confirmation after block %d event=%s", bcm.highestBlockSeen, pendingKey)
			return nil
		}
		block, err := blocks.getByNumber(blockNumber, expectedParentHash)
		if err != nil {
			return err
		}
		if block == nil {
			log.L(bcm.ctx).Infof("Block %d unavailable walking chain event=%s", blockNumber, pendingKey)
			return nil
		}
		candidateParentHash := block.ParentHash
		if candidateParentHash != expectedParentHash {
			log.L(bcm.ctx).Infof("Block mismatch in confirmations: block=%d expected=%s actual=%s confirmations=%d event=%s", blockNumber, expectedParentHash, candidateParentHash, len(pending.confirmations), pendingKey)
			return nil
		}
		pending.confirmations = append(pending.confirmations, block)
		if len(pending.confirmations) >= bcm.requiredConfirmations {
			// Ready for dispatch
			bcm.dispatchConfirmed(pending)
			return nil
		}
		blockNumber++
		expectedParentHash = block.BlockHash
	}

}<|MERGE_RESOLUTION|>--- conflicted
+++ resolved
@@ -155,26 +155,16 @@
 }
 
 func (pi *pendingItem) copyConfirmations() []apitypes.BlockInfo {
-<<<<<<< HEAD
-	biCopy := make([]apitypes.BlockInfo, len(pi.confirmations))
-	for i, c := range pi.confirmations {
-		biCopy[i] = apitypes.BlockInfo{
-=======
 	cCopy := make([]apitypes.BlockInfo, len(pi.confirmations))
 	for i, c := range pi.confirmations {
 		cCopy[i] = apitypes.BlockInfo{
->>>>>>> 80ae4889
 			BlockNumber: c.BlockNumber,
 			BlockHash:   c.BlockHash,
 			ParentHash:  c.ParentHash,
 			// Don't include transaction hash array
 		}
 	}
-<<<<<<< HEAD
-	return biCopy
-=======
 	return cCopy
->>>>>>> 80ae4889
 }
 
 func (n *Notification) eventPendingItem() *pendingItem {
